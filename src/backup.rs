use std::collections::HashMap;
use std::error::Error;
use std::fs::File;
use std::io::Read;
use std::path::Path;
use std::time::{Duration, UNIX_EPOCH};

use bzip2::read::BzDecoder;
use bzip2::write::BzEncoder;
use bzip2::Compression as BzCompression;
use chrono::{DateTime, Local};
use clap::ValueEnum;
use flate2::read::GzDecoder;
use flate2::write::GzEncoder;
use flate2::Compression as GzCompression;
use num_cpus;
use serde::{Deserialize, Serialize};
use sysinfo::Networks;
use tar::{Archive, Builder};
use tracing::info;
use walkdir::WalkDir;
use zstd::stream::read::Decoder as ZstdDecoder;
use zstd::stream::write::Encoder as ZstdEncoder;

use crate::config::record_backup;

#[derive(Clone, Copy, ValueEnum, Debug, PartialEq, Serialize, Deserialize)]
pub enum CompressionType {
    None,
    Gzip,
    Bzip2,
    Zstd,
    Auto,
}

<<<<<<< HEAD
impl Default for CompressionType {
    fn default() -> Self {
        CompressionType::Gzip
    }
}

=======
>>>>>>> d91691bd
#[derive(Clone, Copy, ValueEnum, Debug, Serialize, Deserialize, PartialEq)]
pub enum BackupMode {
    Full,
    Incremental,
}

impl Default for BackupMode {
    fn default() -> Self {
        BackupMode::Full
    }
}

fn count_files(
    root: &Path,
    mode: BackupMode,
    previous: &HashMap<String, u64>,
) -> Result<u64, Box<dyn Error>> {
    let mut count = 0u64;
    for entry in WalkDir::new(root) {
        let entry = entry?;
        if entry.depth() == 0 && entry.file_type().is_dir() {
            continue;
        }
        if entry.file_type().is_file() {
            let rel = entry.path().strip_prefix(root)?;
            let rel_str = rel.to_string_lossy().to_string();
            let mtime = entry
                .metadata()?
                .modified()?
                .duration_since(UNIX_EPOCH)?
                .as_secs();
            let include = match mode {
                BackupMode::Full => true,
                BackupMode::Incremental => previous.get(&rel_str).map_or(true, |old| *old < mtime),
            };
            if include {
                count += 1;
            }
        }
    }
    Ok(count)
}

pub fn run_backup_with_progress<F>(
    source: &str,
    output: &str,
    compression: CompressionType,
    mode: BackupMode,
    mut progress: F,
) -> Result<(), Box<dyn Error>>
where
    F: FnMut(u64, u64),
{
    let path = Path::new(source);
    let meta_path = format!("{}.meta", output);
    let previous: HashMap<String, u64> = if let Ok(f) = File::open(&meta_path) {
        serde_json::from_reader(f)?
    } else {
        HashMap::new()
    };
    let mut current: HashMap<String, u64> = HashMap::new();

    let file = File::create(output)?;

    let actual = if compression == CompressionType::Auto {
        auto_select_compression(None)
    } else {
        compression
    };

    let total = count_files(path, mode, &previous)?;
    let mut done = 0u64;

    match actual {
        CompressionType::Gzip => {
            let enc = GzEncoder::new(file, GzCompression::default());
            let mut tar = Builder::new(enc);
            add_files_progress(
                &mut tar,
                path,
                mode,
                &previous,
                &mut current,
                &mut done,
                total,
                &mut progress,
            )?;
            let enc = tar.into_inner()?;
            enc.finish()?;
        }
        CompressionType::Bzip2 => {
            let enc = BzEncoder::new(file, BzCompression::default());
            let mut tar = Builder::new(enc);
            add_files_progress(
                &mut tar,
                path,
                mode,
                &previous,
                &mut current,
                &mut done,
                total,
                &mut progress,
            )?;
            let enc = tar.into_inner()?;
            enc.finish()?;
        }
        CompressionType::Zstd => {
            let mut enc = ZstdEncoder::new(file, 0)?;
            enc.multithread(num_cpus::get() as u32)?;
            let mut tar = Builder::new(enc);
            add_files_progress(
                &mut tar,
                path,
                mode,
                &previous,
                &mut current,
                &mut done,
                total,
                &mut progress,
            )?;
            let enc = tar.into_inner()?;
            enc.finish()?;
        }
        CompressionType::None => {
            let mut tar = Builder::new(file);
            add_files_progress(
                &mut tar,
                path,
                mode,
                &previous,
                &mut current,
                &mut done,
                total,
                &mut progress,
            )?;
            tar.finish()?;
        }
        CompressionType::Auto => unreachable!(),
    }

    let meta_file = File::create(&meta_path)?;
    serde_json::to_writer_pretty(meta_file, &current)?;
    record_backup(output, mode, actual)?;
    Ok(())
}

pub fn run_backup(
    source: &str,
    output: &str,
    compression: CompressionType,
    mode: BackupMode,
) -> Result<(), Box<dyn Error>> {
    let path = Path::new(source);
    let meta_path = format!("{}.meta", output);
    let previous: HashMap<String, u64> = if let Ok(f) = File::open(&meta_path) {
        serde_json::from_reader(f)?
    } else {
        HashMap::new()
    };
    let mut current: HashMap<String, u64> = HashMap::new();

    let file = File::create(output)?;

    let actual = if compression == CompressionType::Auto {
        auto_select_compression(None)
    } else {
        compression
    };

    match actual {
        CompressionType::Gzip => {
            let enc = GzEncoder::new(file, GzCompression::default());
            let mut tar = Builder::new(enc);
            let mut dummy = 0u64;
            add_files_progress(
                &mut tar,
                path,
                mode,
                &previous,
                &mut current,
                &mut dummy,
                0,
                &mut |_d, _t| {},
            )?;
            let enc = tar.into_inner()?;
            enc.finish()?;
        }
        CompressionType::Bzip2 => {
            let enc = BzEncoder::new(file, BzCompression::default());
            let mut tar = Builder::new(enc);
            let mut dummy = 0u64;
            add_files_progress(
                &mut tar,
                path,
                mode,
                &previous,
                &mut current,
                &mut dummy,
                0,
                &mut |_d, _t| {},
            )?;
            let enc = tar.into_inner()?;
            enc.finish()?;
        }
        CompressionType::Zstd => {
            let mut enc = ZstdEncoder::new(file, 0)?;
            enc.multithread(num_cpus::get() as u32)?;
            let mut tar = Builder::new(enc);
            let mut dummy = 0u64;
            add_files_progress(
                &mut tar,
                path,
                mode,
                &previous,
                &mut current,
                &mut dummy,
                0,
                &mut |_d, _t| {},
            )?;
            let enc = tar.into_inner()?;
            enc.finish()?;
        }
        CompressionType::None => {
            let mut tar = Builder::new(file);
            let mut dummy = 0u64;
            add_files_progress(
                &mut tar,
                path,
                mode,
                &previous,
                &mut current,
                &mut dummy,
                0,
                &mut |_d, _t| {},
            )?;
            tar.finish()?;
        }
        CompressionType::Auto => unreachable!(),
    }

    let meta_file = File::create(&meta_path)?;
    serde_json::to_writer_pretty(meta_file, &current)?;
    record_backup(output, mode, actual)?;
    Ok(())
}

fn add_files_progress<T: std::io::Write>(
    tar: &mut Builder<T>,
    root: &Path,
    mode: BackupMode,
    previous: &HashMap<String, u64>,
    current: &mut HashMap<String, u64>,
    done: &mut u64,
    total: u64,
    progress: &mut dyn FnMut(u64, u64),
) -> Result<(), Box<dyn Error>> {
    for entry in WalkDir::new(root) {
        let entry = entry?;
        if entry.depth() == 0 && entry.file_type().is_dir() {
            continue;
        }
        let path = entry.path();
        if entry.file_type().is_file() {
            let rel = path.strip_prefix(root)?;
            let rel_str = rel.to_string_lossy().to_string();
            let mtime = entry
                .metadata()?
                .modified()?
                .duration_since(UNIX_EPOCH)?
                .as_secs();
            current.insert(rel_str.clone(), mtime);
            let include = match mode {
                BackupMode::Full => true,
                BackupMode::Incremental => previous.get(&rel_str).is_none_or(|old| *old < mtime),
            };
            if include {
                tar.append_path_with_name(path, rel)?;
                *done += 1;
                progress(*done, total);
            }
        }
    }
    Ok(())
}

fn detect_link_speed(duration_secs: u64) -> Option<u64> {
    let mut networks = Networks::new_with_refreshed_list();
    let mut start = HashMap::new();
    for (name, data) in &networks {
        if name == "lo" || name.starts_with("lo") {
            continue;
        }
        start.insert(
            name.clone(),
            data.total_received() + data.total_transmitted(),
        );
    }
    std::thread::sleep(Duration::from_secs(duration_secs));
    networks.refresh(true);
    let mut max_diff = 0u64;
    for (name, data) in &networks {
        if name == "lo" || name.starts_with("lo") {
            continue;
        }
        if let Some(prev) = start.get(name) {
            let diff = (data.total_received() + data.total_transmitted()).saturating_sub(*prev);
            if diff > max_diff {
                max_diff = diff;
            }
        }
    }
    if max_diff == 0 {
        None
    } else {
        Some((max_diff * 8) / 1_000_000 / duration_secs)
    }
}

pub fn auto_select_compression(override_speed: Option<u64>) -> CompressionType {
    let speed = override_speed.unwrap_or_else(|| detect_link_speed(5).unwrap_or(0));
    match speed {
        s if s >= 1000 => CompressionType::None,
        s if s >= 100 => CompressionType::Gzip,
        _ => CompressionType::Zstd,
    }
}

fn guess_compression(path: &str) -> CompressionType {
    let p = path.to_lowercase();
    if p.ends_with(".tar.gz") || p.ends_with(".tgz") {
        CompressionType::Gzip
    } else if p.ends_with(".tar.bz2") || p.ends_with(".tbz2") {
        CompressionType::Bzip2
    } else if p.ends_with(".tar.zst") || p.ends_with(".tzst") {
        CompressionType::Zstd
    } else {
        CompressionType::None
    }
}

fn open_archive(
    path: &str,
    compression: CompressionType,
) -> Result<Archive<Box<dyn Read>>, Box<dyn Error>> {
    let file = File::open(path)?;
    let reader: Box<dyn Read> = match compression {
        CompressionType::Gzip => Box::new(GzDecoder::new(file)),
        CompressionType::Bzip2 => Box::new(BzDecoder::new(file)),
        CompressionType::Zstd => Box::new(ZstdDecoder::new(file)?),
        CompressionType::None | CompressionType::Auto => Box::new(file),
    };
    Ok(Archive::new(reader))
}

pub fn list_backup(path: &str, compression: Option<CompressionType>) -> Result<(), Box<dyn Error>> {
    let comp = compression.unwrap_or_else(|| guess_compression(path));
    let mut ar = open_archive(path, comp)?;
    for file in ar.entries()? {
        let entry = file?;
        let header = entry.header();
        let mtime = header.mtime().unwrap_or(0);
        let mode = header.mode().unwrap_or(0);
        let dt: DateTime<Local> = (UNIX_EPOCH + Duration::from_secs(mtime)).into();
        let path = entry.path()?.display().to_string();
        info!("{}\t{:o}\t{}", path, mode, dt.format("%Y-%m-%d %H:%M:%S"));
    }
    Ok(())
}

pub fn restore_backup(
    path: &str,
    destination: &str,
    compression: Option<CompressionType>,
) -> Result<(), Box<dyn Error>> {
    let comp = compression.unwrap_or_else(|| guess_compression(path));
    let mut ar = open_archive(path, comp)?;
    ar.unpack(destination)?;
    Ok(())
}<|MERGE_RESOLUTION|>--- conflicted
+++ resolved
@@ -33,15 +33,12 @@
     Auto,
 }
 
-<<<<<<< HEAD
 impl Default for CompressionType {
     fn default() -> Self {
         CompressionType::Gzip
     }
 }
 
-=======
->>>>>>> d91691bd
 #[derive(Clone, Copy, ValueEnum, Debug, Serialize, Deserialize, PartialEq)]
 pub enum BackupMode {
     Full,
