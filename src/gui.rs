--- conflicted
+++ resolved
@@ -1,6 +1,5 @@
 use chrono::TimeZone;
 use directories::ProjectDirs;
-<<<<<<< HEAD
 use eframe::egui::{self, ComboBox, TextEdit};
 use sequoiarecover::backup::{
     restore_backup, run_backup_with_progress, BackupMode, CompressionType,
@@ -8,13 +7,11 @@
 use sequoiarecover::config::{
     config_file_path, encrypt_config, history_file_path, Config, HistoryEntry,
 };
-=======
 use eframe::egui::{self, ComboBox};
 use sequoiarecover::backup::{
     restore_backup, run_backup_with_progress, BackupMode, CompressionType,
 };
 use sequoiarecover::config::{history_file_path, HistoryEntry};
->>>>>>> d91691bd
 use serde::{Deserialize, Serialize};
 use std::sync::{Arc, Mutex};
 
@@ -24,7 +21,6 @@
     source: String,
     #[serde(default)]
     output: String,
-<<<<<<< HEAD
     #[serde(default)]
     restore_path: String,
     #[serde(default)]
@@ -33,20 +29,15 @@
     compression: CompressionType,
     #[serde(default)]
     mode: BackupMode,
-=======
     restore_path: String,
     restore_dest: String,
->>>>>>> d91691bd
 }
 
 enum Tab {
     Backup,
     Restore,
     History,
-<<<<<<< HEAD
     Settings,
-=======
->>>>>>> d91691bd
 }
 
 struct App {
@@ -124,15 +115,13 @@
                 {
                     self.tab = Tab::History;
                 }
-<<<<<<< HEAD
                 if ui
                     .selectable_label(matches!(self.tab, Tab::Settings), "Settings")
                     .clicked()
                 {
                     self.tab = Tab::Settings;
                 }
-=======
->>>>>>> d91691bd
+
             });
         });
 
@@ -146,7 +135,6 @@
                 ui.horizontal(|ui| {
                     ui.label("Output:");
                     ui.text_edit_singleline(&mut self.output);
-<<<<<<< HEAD
                 });
                 ComboBox::from_label("Compression")
                     .selected_text(format!("{:?}", self.compression))
@@ -211,7 +199,6 @@
                     ui.label("Backup file:");
                     ui.text_edit_singleline(&mut self.restore_path);
                 });
-=======
                 });
                 ComboBox::from_label("Compression")
                     .selected_text(format!("{:?}", self.compression))
@@ -272,7 +259,6 @@
                     ui.label("Backup file:");
                     ui.text_edit_singleline(&mut self.restore_path);
                 });
->>>>>>> d91691bd
                 ui.horizontal(|ui| {
                     ui.label("Destination:");
                     ui.text_edit_singleline(&mut self.restore_dest);
@@ -294,11 +280,8 @@
                         output: self.output.clone(),
                         restore_path: self.restore_path.clone(),
                         restore_dest: self.restore_dest.clone(),
-<<<<<<< HEAD
                         compression: self.compression,
                         mode: self.mode,
-=======
->>>>>>> d91691bd
                     });
                 }
                 let msg = self.status.lock().unwrap().clone();
@@ -311,12 +294,9 @@
                 } else {
                     egui::ScrollArea::vertical().show(ui, |ui| {
                         for entry in &self.history {
-<<<<<<< HEAD
                             let dt = chrono::Local.timestamp_opt(entry.timestamp, 0).unwrap();
-=======
                             let dt = chrono::NaiveDateTime::from_timestamp_opt(entry.timestamp, 0)
                                 .unwrap_or_default();
->>>>>>> d91691bd
                             ui.horizontal(|ui| {
                                 ui.label(dt.format("%Y-%m-%d %H:%M:%S").to_string());
                                 ui.label(format!("{:?}", entry.mode));
@@ -325,7 +305,6 @@
                         }
                     });
                 }
-<<<<<<< HEAD
             }
             Tab::Settings => {
                 ui.heading("Initialize Config");
@@ -384,8 +363,6 @@
                 }
                 let msg = self.status.lock().unwrap().clone();
                 ui.label(msg);
-=======
->>>>>>> d91691bd
             }
         });
     }
@@ -401,13 +378,10 @@
                 tab: Tab::Backup,
                 source: cfg.source,
                 output: cfg.output,
-<<<<<<< HEAD
                 compression: cfg.compression,
                 mode: cfg.mode,
-=======
                 compression: CompressionType::Gzip,
                 mode: BackupMode::Full,
->>>>>>> d91691bd
                 restore_path: cfg.restore_path,
                 restore_dest: cfg.restore_dest,
                 history: load_history(),
